--- conflicted
+++ resolved
@@ -179,11 +179,7 @@
         if os.path.exists(os.path.join(calibration_dir, f.__name__)):
             S, N = load_success_count_calibration(f)
             N += (S == N)
-<<<<<<< HEAD
-            accept_prob = .001  # .1% false negative rate
-=======
             accept_prob = .0001  # .01% false negative rate
->>>>>>> feb04cf5
             tts = int(log(accept_prob * S / N, 1 - S / N) + 1)
             false_prob = (S / N) * (1 - S / N)**tts
 
@@ -314,6 +310,7 @@
                     q), "initial chains not contained in hardware graph"
         if skip_initialization:
             for u, v in probg.edges():
+                # check my git logs, this predates https://m.xkcd.com/2036/
                 edgelord = {z for q in initial_chains[v] for z in hardg.neighbors(
                     q)} | set(initial_chains[v])
                 assert set(
